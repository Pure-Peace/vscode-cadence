import {
  commands,
  ExtensionContext,
  Position,
  Range,
  window,
  env
} from 'vscode'

import { Extension, renderExtension, EmulatorState } from './extension'
import { LanguageServerAPI } from './language-server'
import { createTerminal } from './terminal'
import {
  COPY_ADDRESS,
  CREATE_NEW_ACCOUNT,
  ACTIVE_PREFIX,
  INACTIVE_PREFIX,
  ADD_NEW_PREFIX
} from './strings'

// Command identifiers for locally handled commands
export const RESTART_SERVER = 'cadence.restartServer'
export const START_EMULATOR = 'cadence.runEmulator'
export const STOP_EMULATOR = 'cadence.stopEmulator'
export const CREATE_ACCOUNT = 'cadence.createAccount'
export const SWITCH_ACCOUNT = 'cadence.switchActiveAccount'

// Command identifiers for commands running in CLI
export const DEPLOY_CONTRACT = 'cadence.deployContract'
export const EXECUTE_SCRIPT = 'cadence.executeScript'
export const SEND_TRANSACTION = 'cadence.sendTransaction'

// Command identifies for commands handled by the Language server
export const CREATE_ACCOUNT_SERVER = 'cadence.server.flow.createAccount'
export const CREATE_DEFAULT_ACCOUNTS_SERVER =
  'cadence.server.flow.createDefaultAccounts'
export const SWITCH_ACCOUNT_SERVER = 'cadence.server.flow.switchActiveAccount'
export const CHANGE_EMULATOR_STATE = 'cadence.server.flow.changeEmulatorState'
export const INIT_ACCOUNT_MANAGER = 'cadence.server.flow.initAccountManager'

// Registers a command with VS Code so it can be invoked by the user.
function registerCommand (
  ctx: ExtensionContext,
  command: string,
  callback: (...args: any[]) => any
): void {
  ctx.subscriptions.push(commands.registerCommand(command, callback))
}

// Registers all commands that are handled by the extension (as opposed to
// those handled by the Language Server).
export function registerCommands (ext: Extension): void {
  registerCommand(ext.ctx, RESTART_SERVER, restartServer(ext))
  registerCommand(ext.ctx, START_EMULATOR, startEmulator(ext))
  registerCommand(ext.ctx, STOP_EMULATOR, stopEmulator(ext))
  registerCommand(ext.ctx, CREATE_ACCOUNT, createAccount(ext))
  registerCommand(ext.ctx, SWITCH_ACCOUNT, switchActiveAccount(ext))
}

// Restarts the language server, updating the client in the extension object.
const restartServer = (ext: Extension) => async () => {
  await ext.api.client.stop()
  const activeAccount = ext.config.getActiveAccount()
  ext.api = new LanguageServerAPI(ext.ctx, ext.config, ext.emulatorState, activeAccount)
}

// Starts the emulator in a terminal window.
const startEmulator = (ext: Extension) => async () => {
  // Start the emulator with the service key we gave to the language server.
  const { configPath } = ext.config

  ext.setEmulatorState(EmulatorState.Starting)

  renderExtension(ext)

  ext.terminal.sendText(
    [
      ext.config.flowCommand,
<<<<<<< HEAD
      'project',
      'start-emulator',
      `--config-path=${configPath}`,
      '--verbose'
    ].join(' ')
  )
  ext.terminal.show()
=======
      `emulator`,
      `--config-path="${configPath}"`,
      `--verbose`,
    ].join(" ")
  );
  ext.terminal.show();
>>>>>>> 8107546e

  try {
    await ext.api.initAccountManager()

    const accounts = await ext.api.createDefaultAccounts(ext.config.numAccounts)
    for (const account of accounts) {
      ext.config.addAccount(account)
    }

    await setActiveAccount(ext, 0)

    ext.setEmulatorState(EmulatorState.Started)
    renderExtension(ext)
  } catch (err) {
    ext.setEmulatorState(EmulatorState.Stopped)
    renderExtension(ext)
  }
}

// Stops emulator, exits the terminal, and removes all config/db files.
const stopEmulator = (ext: Extension) => async () => {
  ext.terminal.dispose()
  ext.terminal = createTerminal(ext.ctx)

  ext.setEmulatorState(EmulatorState.Stopped)

  // Clear accounts and restart language server to ensure account state is in sync.
  ext.config.resetAccounts()
  renderExtension(ext)
  await ext.api.client.stop()
  ext.api = new LanguageServerAPI(ext.ctx, ext.config, ext.emulatorState, null)
}

// Creates a new account by requesting that the Language Server submit
// a "create account" transaction from the currently active account.
const createAccount = (ext: Extension) => async () => {
  return await createNewAccount(ext)
}

// Switches the active account to the option selected by the user. The selection
// is propagated to the Language Server.
const switchActiveAccount = (ext: Extension) => async () => {
  // Create the options (mark the active account with an 'active' prefix)
  const accountOptions = Object.values(ext.config.accounts)
    // Mark the active account with a `*` in the dialog
    .map((account) => {
      const prefix: string =
        account.index === ext.config.activeAccount ? ACTIVE_PREFIX : INACTIVE_PREFIX
      const label = `${prefix} ${account.fullName()}`

      return {
        label: label,
        target: account.index
      }
    })

  accountOptions.push({
    label: `${ADD_NEW_PREFIX} ${CREATE_NEW_ACCOUNT}`,
    target: accountOptions.length
  })

  window.showQuickPick(accountOptions).then(async (selected) => {
    // `selected` is undefined if the QuickPick is dismissed, and the
    // string value of the selected option otherwise.
    if (selected === undefined) {
      return
    }

    if (selected.target === accountOptions.length - 1) {
      await createNewAccount(ext)
      return
    }

    await setActiveAccount(ext, selected.target)
    renderExtension(ext)
  }, () => {})
}

const createNewAccount = async (ext: Extension): Promise<void> => {
  try {
    const account = await ext.api.createAccount()
    ext.config.addAccount(account)
    const lastIndex = ext.config.accounts.length - 1

    await setActiveAccount(ext, lastIndex)
    renderExtension(ext)
  } catch (err) { // ref: is error handling necessary here?
    window.showErrorMessage(`Failed to create account: ${err.message as string}`)
      .then(() => {}, () => {})
  }
}

const setActiveAccount = async (ext: Extension, activeIndex: number): Promise<void> => {
  const activeAccount = ext.config.getAccount(activeIndex)

  if (activeAccount == null) {
    window.showErrorMessage('Failed to switch account: account does not exist.')
      .then(() => {}, () => {})
    return
  }

  try {
    await ext.api.switchActiveAccount(activeAccount)
    ext.config.setActiveAccount(activeIndex)

    window.showInformationMessage(
      `Switched to account ${activeAccount.fullName()}`,
      COPY_ADDRESS
    ).then((choice) => {
      if (choice === COPY_ADDRESS) {
        env.clipboard.writeText(`0x${activeAccount.address}`)
          .then(() => {}, () => {})
      }
    }, () => {})

    renderExtension(ext)
  } catch (err) {
    window.showErrorMessage(`Failed to switch account: ${err.message as string}`)
      .then(() => {}, () => {})
  }
}

// This method will add and then remove a space on the last line to trick codelens to be updated
export const refreshCodeLenses = (): void => {
  window.visibleTextEditors.forEach((editor) => {
    if (editor.document.lineCount !== 0) {
      return
    }
    // NOTE: We add a space to the end of the last line to force
    // Codelens to refresh.
    const lineCount = editor.document.lineCount
    const lastLine = editor.document.lineAt(lineCount - 1)
    editor.edit((edit) => {
      if (lastLine.isEmptyOrWhitespace) {
        edit.insert(new Position(lineCount - 1, 0), ' ')
        edit.delete(new Range(lineCount - 1, 0, lineCount - 1, 1000))
      } else {
        edit.insert(new Position(lineCount - 1, 1000), '\n')
      }
    }).then(() => {}, () => {})
  })
}<|MERGE_RESOLUTION|>--- conflicted
+++ resolved
@@ -76,22 +76,12 @@
   ext.terminal.sendText(
     [
       ext.config.flowCommand,
-<<<<<<< HEAD
-      'project',
-      'start-emulator',
-      `--config-path=${configPath}`,
-      '--verbose'
-    ].join(' ')
-  )
-  ext.terminal.show()
-=======
       `emulator`,
       `--config-path="${configPath}"`,
       `--verbose`,
     ].join(" ")
   );
   ext.terminal.show();
->>>>>>> 8107546e
 
   try {
     await ext.api.initAccountManager()
