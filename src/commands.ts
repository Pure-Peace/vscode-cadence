--- conflicted
+++ resolved
@@ -78,22 +78,12 @@
   ext.terminal.sendText(
     [
       ext.config.flowCommand,
-<<<<<<< HEAD
-      'project',
-      'start-emulator',
-      `--config-path=${configPath}`,
-      '--verbose'
-    ].join(' ')
-  )
-  ext.terminal.show()
-=======
       `emulator`,
       `--config-path="${configPath}"`,
       `--verbose`,
     ].join(" ")
-  );
-  ext.terminal.show();
->>>>>>> 8107546e
+  )
+  ext.terminal.show()
 
   try {
     await ext.api.initAccountManager()
